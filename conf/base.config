process {

  cpus = { check_max( 1, 'cpus' ) }
  memory = { check_max( 4.GB * task.attempt, 'memory' ) }
  time = { check_max( 2.h * task.attempt, 'time' ) }

  errorStrategy = { task.exitStatus in [1,143,137,104,134,139] ? 'retry' : 'finish' }
  maxRetries = 3
  maxErrors = '-1'

  withLabel:'small'{
      cpus = { check_max( 2, 'cpus' ) }
      memory = { check_max( 1.GB * task.attempt, 'memory' ) }
      time = { check_max( 1.h * task.attempt, 'time' ) }
  }

  withLabel:'medium' {
      cpus = { check_max( 8, 'cpus' ) }
      memory = { check_max( 8.GB * task.attempt, 'memory' ) }
      time = { check_max( 8.h * task.attempt, 'time' ) }
  }

  withLabel:'large'{
      cpus = { check_max( 32, 'cpus' ) }
      memory = { check_max( 125.GB * task.attempt, 'memory' ) }
      time = { check_max( 12.h * task.attempt, 'time' ) }
  }

  withName:'quast'{
      cpus = { check_max( 2, 'cpus' ) }
      memory = { check_max( 1.GB * task.attempt, 'memory' ) }
      time = { check_max( 1.h * task.attempt, 'time' ) }
      container = 'nfcore/bacassquast:dev'
  }
  withName:'adapter_trimming'{
<<<<<<< HEAD
      cpus = { check_max( 8, 'cpus' ) }
      memory = { check_max( 32.GB * task.attempt, 'memory' ) }
      time = { check_max( 8.h * task.attempt, 'time' ) }
=======
      cpus = { check_max( 12, 'cpus' ) }
      memory = { check_max( 32.GB * task.attempt, 'memory' ) }
      time = { check_max( 1.h * task.attempt, 'time' ) }
>>>>>>> 21360e12
      container = 'nfcore/bacassporechop:dev'
  }
  


  params {
      // Defaults only, expecting to be overwritten
      max_memory = 64.GB
      max_cpus = 32
      max_time = 24.h
      igenomes_base = 's3://ngi-igenomes/igenomes/'
  }
}<|MERGE_RESOLUTION|>--- conflicted
+++ resolved
@@ -33,15 +33,9 @@
       container = 'nfcore/bacassquast:dev'
   }
   withName:'adapter_trimming'{
-<<<<<<< HEAD
-      cpus = { check_max( 8, 'cpus' ) }
-      memory = { check_max( 32.GB * task.attempt, 'memory' ) }
-      time = { check_max( 8.h * task.attempt, 'time' ) }
-=======
       cpus = { check_max( 12, 'cpus' ) }
       memory = { check_max( 32.GB * task.attempt, 'memory' ) }
       time = { check_max( 1.h * task.attempt, 'time' ) }
->>>>>>> 21360e12
       container = 'nfcore/bacassporechop:dev'
   }
   
